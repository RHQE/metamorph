--- conflicted
+++ resolved
@@ -2,19 +2,12 @@
 import json
 import os
 
-<<<<<<< HEAD
-from metamorph.plugins.morph_message_data_extractor import MessageDataExtractor
-=======
->>>>>>> 25e4ca63
 from metamorph.library.message_data_extractor import MessageDataExtractor as MessageDataExtractorAnsible
 from metamorph.plugins.morph_messagehub import env_run
 from metamorph.plugins.morph_resultsdb import ResultsDBApi
 from metamorph.plugins.morph_pdc import PDCApi
 from metamorph.library.pdc import PDCApi as PDCApiAnsible
-<<<<<<< HEAD
-=======
 from metamorph.plugins.morph_message_data_extractor import MessageDataExtractor
->>>>>>> 25e4ca63
 
 
 class SimpleClass(object):
@@ -24,7 +17,6 @@
 
 class MyTestCase(unittest.TestCase):
 
-<<<<<<< HEAD
     def test_data_extractor_pass(self):
         message = {'message': {"weight": 0.2, "parent": None},
                    'header': {"owner": "jkulda",
@@ -47,22 +39,6 @@
         extractor.ci_message = message
         self.assertEqual(extractor.check_valid_ci_message(), True)
         self.assertEqual(extractor.get_build_data(), output)
-
-    def test_data_extractor_check_fail(self):
-        message = {'message': {"weight": 0.2, "parent": None},
-                   'header': {"owner": "jkulda",
-                              "scratch": "true",
-                              "method": "buildArch",
-                              "target": "rhel-7.1-candidate",
-                              "new": "CLOSED",
-                              "packages": "setup",
-                              "version": "2.8.71",
-                              "release": "5.el7_1"
-                              }
-                   }
-        extractor = MessageDataExtractor(None)
-        extractor.ci_message = message
-        self.assertEqual(extractor.check_valid_ci_message(), False)
     # End of message data extractor tests
 
     # Messagehub testing section
@@ -87,7 +63,23 @@
         self.assertDictEqual(output, data_without_newlines)
     # End of Messagehub testing section 
 
-    def test_data_extractor_check_fail2(self):
+    def test_data_extractor_check_fail_ansible(self):
+        message = {'message': {"weight": 0.2, "parent": None},
+                   'header': {"owner": "jkulda",
+                              "scratch": "true",
+                              "method": "buildArch",
+                              "target": "rhel-7.1-candidate",
+                              "new": "CLOSED",
+                              "packages": "setup",
+                              "version": "2.8.71",
+                              "release": "5.el7_1"
+                              }
+                   }
+        extractor = MessageDataExtractorAnsible(None)
+        extractor.ci_message = message
+        self.assertEqual(extractor.check_valid_ci_message(), False)
+
+    def test_data_extractor_check_fail2_ansible(self):
         message = {'message': {"weight": 0.2, "parent": None},
                    'header': {"owner": "jkulda",
                               "scratch": "true",
@@ -99,67 +91,10 @@
                               "release": "5.el7_1"
                               }
                    }
-        extractor = MessageDataExtractor(None)
-        extractor.ci_message = message
-        self.assertEqual(extractor.check_valid_ci_message(), False)
-
-    def test_data_extractor_pass_ansible(self):
-        message = {'message': {"weight": 0.2, "parent": None},
-                   'header': {"owner": "jkulda",
-                              "scratch": "true",
-                              "method": "build",
-                              "target": "rhel-7.1-candidate",
-                              "new": "CLOSED",
-                              "package": "setup",
-                              "version": "2.8.71",
-                              "release": "5.el7_1"
-                              }
-                   }
-        output = {'scratch': 'true',
-                  'version': '2.8.71',
-                  'owner': 'jkulda',
-                  'release': '5.el7_1',
-                  'package': 'setup',
-                  'target': 'rhel-7.1-candidate'}
         extractor = MessageDataExtractorAnsible(None)
         extractor.ci_message = message
-        self.assertEqual(extractor.check_valid_ci_message(), True)
-        self.assertEqual(extractor.get_build_data(), output)
-
-    def test_data_extractor_check_fail_ansible(self):
-        message = {'message': {"weight": 0.2, "parent": None},
-                   'header': {"owner": "jkulda",
-                              "scratch": "true",
-                              "method": "buildArch",
-                              "target": "rhel-7.1-candidate",
-                              "new": "CLOSED",
-                              "packages": "setup",
-                              "version": "2.8.71",
-                              "release": "5.el7_1"
-                              }
-                   }
-        extractor = MessageDataExtractorAnsible(None)
-        extractor.ci_message = message
-        self.assertEqual(extractor.check_valid_ci_message(), False)
-
-    def test_data_extractor_check_fail2_ansible(self):
-        message = {'message': {"weight": 0.2, "parent": None},
-                   'header': {"owner": "jkulda",
-                              "scratch": "true",
-                              "method": "build",
-                              "target": "rhel-7.1-candidate",
-                              "new": "RUNNING",
-                              "packages": "setup",
-                              "version": "2.8.71",
-                              "release": "5.el7_1"
-                              }
-                   }
-        extractor = MessageDataExtractorAnsible(None)
-        extractor.ci_message = message
-        self.assertEqual(extractor.check_valid_ci_message(), False)
-
-=======
->>>>>>> 25e4ca63
+        self.assertEqual(extractor.check_valid_ci_message(), False)
+
     # resultsDB tests
     def test_resultdb_output(self):
         resultsdb = ResultsDBApi("", "", "", "", "")
@@ -176,11 +111,6 @@
             data = {'setup-2.8.71-5.el7_1': json.load(resultsdb_output)['data']}
         resultsdb.job_names_result = data
         self.assertRaises(KeyError, resultsdb.setup_output_data, [data])
-
-    @unittest.skip("Travis CI does not have access to RH site.")
-    def test_resultdb_query(self):
-        resultsdb = ResultsDBApi("", "kernel-3.10.0-632.el7", "1", "https://url.corp.redhat.com/resultdb2", "")
-        self.assertEqual(len(resultsdb.get_resultsdb_data()), 200)
     # End of resultsDB tests
 
     # PDC tests
@@ -262,8 +192,7 @@
                 {"linked_composes": ["COMPONENT-9.1-xxx", "COMPONENT-9.1-xxx"]}]
         client = PDCApiAnsible("", "", "component-version-release")
         self.assertSetEqual(client.get_release_ids(release_components, rpms), {'component-9.0', 'component-9.1'})
-<<<<<<< HEAD
-=======
+    # End of resultsDB tests
 
     def test_component_nvr_ansible(self):
         client = PDCApiAnsible("", "", "component-version-release")
@@ -275,66 +204,22 @@
         self.assertTupleEqual(client.get_component_nvr(component), ('first-sec-third-name', 'version', 'release'))
     # End of PDC tests
 
-    # Start of message data extractor tests
-    def test_data_extractor_pass(self):
-        message = {'message': {"weight": 0.2, "parent": None},
-                   'header': {"owner": "jkulda",
-                              "scratch": "true",
-                              "method": "build",
-                              "target": "rhel-7.1-candidate",
-                              "new": "CLOSED",
-                              "package": "setup",
-                              "version": "2.8.71",
-                              "release": "5.el7_1"
-                              }
-                   }
-        output = {'scratch': 'true',
-                  'version': '2.8.71',
-                  'owner': 'jkulda',
-                  'release': '5.el7_1',
-                  'package': 'setup',
-                  'target': 'rhel-7.1-candidate'}
+    def test_data_extractor_check_fail(self):
+        message = {'message': {"weight": 0.2, "parent": None},
+                   'header': {"owner": "jkulda",
+                              "scratch": "true",
+                              "method": "buildArch",
+                              "target": "rhel-7.1-candidate",
+                              "new": "CLOSED",
+                              "packages": "setup",
+                              "version": "2.8.71",
+                              "release": "5.el7_1"
+                              }
+                   }
         extractor = MessageDataExtractor(None)
         extractor.ci_message = message
-        self.assertEqual(extractor.check_valid_ci_message(), True)
-        self.assertEqual(extractor.get_build_data(), output)
-
-    def test_data_extractor_check_fail(self):
-        message = {'message': {"weight": 0.2, "parent": None},
-                   'header': {"owner": "jkulda",
-                              "scratch": "true",
-                              "method": "buildArch",
-                              "target": "rhel-7.1-candidate",
-                              "new": "CLOSED",
-                              "packages": "setup",
-                              "version": "2.8.71",
-                              "release": "5.el7_1"
-                              }
-                   }
-        extractor = MessageDataExtractor(None)
-        extractor.ci_message = message
         self.assertEqual(extractor.check_valid_ci_message(), False)
     # End of message data extractor tests
-
-    # Messagehub testing section
-    def test_env_message_part(self):
-        data = {"old": "OPEN", "new": "FAILED", "attribute": "state"}
-        os.environ['TEST'] = json.dumps(data)
-        output = env_run(SimpleClass('TEST'))
-        self.assertDictEqual(output, data)
-
-    def test_env_message_part_with_newlines(self):
-        data = '{\n"old": \n"OPEN", \n"new": \n"FAILED", \n"attribute": \n"state"}'
-        data_without_newlines = {"old": "OPEN", "new": "FAILED", "attribute": "state"}
-        os.environ['TEST'] = data
-        output = env_run(SimpleClass('TEST'))
-        self.assertDictEqual(output, data_without_newlines)
-    # End of Messagehub testing section 
-
-    @unittest.skip("Travis CI does not have access to RH site.")
-    def test_resultdb_query(self):
-        resultsdb = ResultsDBApi("", "kernel-3.10.0-632.el7", "1", "https://url.corp.redhat.com/resultdb2", "")
-        self.assertEqual(len(resultsdb.get_resultsdb_data()), 200)
 
     def test_data_extractor_check_fail2(self):
         message = {'message': {"weight": 0.2, "parent": None},
@@ -374,53 +259,6 @@
         extractor.ci_message = message
         self.assertEqual(extractor.check_valid_ci_message(), True)
         self.assertEqual(extractor.get_build_data(), output)
-
-    def test_data_extractor_check_fail_ansible(self):
-        message = {'message': {"weight": 0.2, "parent": None},
-                   'header': {"owner": "jkulda",
-                              "scratch": "true",
-                              "method": "buildArch",
-                              "target": "rhel-7.1-candidate",
-                              "new": "CLOSED",
-                              "packages": "setup",
-                              "version": "2.8.71",
-                              "release": "5.el7_1"
-                              }
-                   }
-        extractor = MessageDataExtractorAnsible(None)
-        extractor.ci_message = message
-        self.assertEqual(extractor.check_valid_ci_message(), False)
-
-    def test_data_extractor_check_fail2_ansible(self):
-        message = {'message': {"weight": 0.2, "parent": None},
-                   'header': {"owner": "jkulda",
-                              "scratch": "true",
-                              "method": "build",
-                              "target": "rhel-7.1-candidate",
-                              "new": "RUNNING",
-                              "packages": "setup",
-                              "version": "2.8.71",
-                              "release": "5.el7_1"
-                              }
-                   }
-        extractor = MessageDataExtractorAnsible(None)
-        extractor.ci_message = message
-        self.assertEqual(extractor.check_valid_ci_message(), False)
-
-    @unittest.skip("Travis CI does not have access to RH site.")
-    def test_resultdb_query(self):
-        resultsdb = ResultsDBApi("", "kernel-3.10.0-632.el7", "1", "https://url.corp.redhat.com/resultdb2", "")
-        self.assertEqual(len(resultsdb.get_resultsdb_data()), 200)
->>>>>>> 25e4ca63
-
-    def test_component_nvr_ansible(self):
-        client = PDCApiAnsible("", "", "component-version-release")
-        component = "name-version-release"
-        self.assertTupleEqual(client.get_component_nvr(component), ('name', 'version', 'release'))
-        component = "sec-name-version-release"
-        self.assertTupleEqual(client.get_component_nvr(component), ('sec-name', 'version', 'release'))
-        component = "first-sec-third-name-version-release"
-        self.assertTupleEqual(client.get_component_nvr(component), ('first-sec-third-name', 'version', 'release'))
     # End of PDC tests
 
 if __name__ == '__main__':
