--- conflicted
+++ resolved
@@ -2,8 +2,4 @@
 ansible
 requests
 PyYaml
-<<<<<<< HEAD
-GitPython
-=======
-GitPython
->>>>>>> eaa24e7c
+GitPython