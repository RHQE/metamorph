--- conflicted
+++ resolved
@@ -1,10 +1,5 @@
 stomp.py
 ansible
-<<<<<<< HEAD
 requests
-stomp.py
 PyYaml
 GitPython
-=======
-requests
->>>>>>> b0c7f449
